# Copyright 2020 Google LLC
#
# Licensed under the Apache License, Version 2.0 (the "License");
# you may not use this file except in compliance with the License.
# You may obtain a copy of the License at
#
#      http://www.apache.org/licenses/LICENSE-2.0
#
# Unless required by applicable law or agreed to in writing, software
# distributed under the License is distributed on an "AS IS" BASIS,
# WITHOUT WARRANTIES OR CONDITIONS OF ANY KIND, either express or implied.
# See the License for the specific language governing permissions and
# limitations under the License.

import dataclasses
from lxml import etree
import os
import pytest
from picosvg.svg import SVG
from svg_test_helpers import *


def _test(actual, expected_result, op):
    actual = op(load_test_svg(actual))
    expected_result = load_test_svg(expected_result)
    drop_whitespace(actual)
    drop_whitespace(expected_result)
    print(f"A: {pretty_print(actual.toetree())}")
    print(f"E: {pretty_print(expected_result.toetree())}")
    assert actual.tostring() == expected_result.tostring()


@pytest.mark.parametrize(
    "shape, expected_fields",
    [
        # path, fill
        ("<path d='M1,1 2,2' fill='blue' />", {"fill": "blue"}),
        # rect, opacity
        ("<rect x='5' y='5' width='5' height='5' opacity='0.5'/>", {"opacity": 0.5}),
        # polyline, clip-path
        (
            "<polyline points='1,1 5,5 2,2' clip-path='url(#cp)'/>",
            {"clip_path": "url(#cp)"},
        ),
        # line, stroke
        ("<line x1='1' y1='1' x2='10' y2='10' stroke='red'/>", {"stroke": "red"}),
    ],
)
def test_common_attrib(shape, expected_fields):
    svg = SVG.fromstring(shape)
    field_values = dataclasses.asdict(svg.shapes()[0])
    for field_name, expected_value in expected_fields.items():
        assert field_values.get(field_name, "") == expected_value, field_name

    svg = svg.shapes_to_paths()
    field_values = dataclasses.asdict(svg.shapes()[0])
    for field_name, expected_value in expected_fields.items():
        assert field_values.get(field_name, "") == expected_value, field_name


# https://www.w3.org/TR/SVG11/shapes.html
@pytest.mark.parametrize(
    "shape, expected_path",
    [
        # path: direct passthrough
        ("<path d='I love kittens'/>", 'd="I love kittens"'),
        # path no @d
        ("<path duck='Mallard'/>", ""),
        # line
        ('<line x1="10" x2="50" y1="110" y2="150"/>', 'd="M10,110 L50,150"'),
        # line, decimal positioning
        (
            '<line x1="10.0" x2="50.5" y1="110.2" y2="150.7"/>',
            'd="M10,110.2 L50.5,150.7"',
        ),
        # rect: minimal valid example
        ("<rect width='1' height='1'/>", 'd="M0,0 H1 V1 H0 V0 z"'),
        # rect: sharp corners
        (
            "<rect x='10' y='11' width='17' height='11'/>",
            'd="M10,11 H27 V22 H10 V11 z"',
        ),
        # rect: round corners
        (
            "<rect x='9' y='9' width='11' height='7' rx='2'/>",
            'd="M11,9 H18 A2 2 0 0 1 20,11 V14 A2 2 0 0 1 18,16 H11'
            ' A2 2 0 0 1 9,14 V11 A2 2 0 0 1 11,9 z"',
        ),
        # rect: simple
        (
            "<rect x='11.5' y='16' width='11' height='2'/>",
            'd="M11.5,16 H22.5 V18 H11.5 V16 z"',
        ),
        # polygon
        ("<polygon points='30,10 50,30 10,30'/>", 'd="M30,10 50,30 10,30 z"'),
        # polyline
        ("<polyline points='30,10 50,30 10,30'/>", 'd="M30,10 50,30 10,30"'),
        # circle, minimal valid example
        ("<circle r='1'/>", 'd="M-1,0 A1 1 0 1 1 1,0 A1 1 0 1 1 -1,0 z"'),
        # circle
        (
            "<circle cx='600' cy='200' r='100'/>",
            'd="M500,200 A100 100 0 1 1 700,200 A100 100 0 1 1 500,200 z"',
        ),
        # circle, decimal positioning
        (
            "<circle cx='12' cy='6.5' r='1.5'></circle>",
            'd="M10.5,6.5 A1.5 1.5 0 1 1 13.5,6.5 A1.5 1.5 0 1 1 10.5,6.5 z"',
        ),
        # ellipse
        (
            '<ellipse cx="100" cy="50" rx="100" ry="50"/>',
            'd="M0,50 A100 50 0 1 1 200,50 A100 50 0 1 1 0,50 z"',
        ),
        # ellipse, decimal positioning
        (
            '<ellipse cx="100.5" cy="50" rx="10" ry="50.5"/>',
            'd="M90.5,50 A10 50.5 0 1 1 110.5,50 A10 50.5 0 1 1 90.5,50 z"',
        ),
    ],
)
def test_shapes_to_paths(shape: str, expected_path: str):
    actual = SVG.fromstring(svg_string(shape)).shapes_to_paths(inplace=True).toetree()
    expected_result = SVG.fromstring(svg_string(f"<path {expected_path}/>")).toetree()
    print(f"A: {pretty_print(actual)}")
    print(f"E: {pretty_print(expected_result)}")
    assert etree.tostring(actual) == etree.tostring(expected_result)


@pytest.mark.parametrize(
    "shape, expected_cmds",
    [
        # line
        (
            '<line x1="10" x2="50" y1="110" y2="150"/>',
            [("M", (10.0, 110.0)), ("L", (50.0, 150.0))],
        ),
        # path explodes to show implicit commands
        (
            '<path d="m1,1 2,0 1,3"/>',
            [("m", (1.0, 1.0)), ("l", (2.0, 0.0)), ("l", (1.0, 3.0))],
        ),
        # vertical and horizontal movement
        (
            '<path d="m1,1 v2 h2z"/>',
            [("m", (1.0, 1.0)), ("v", (2.0,)), ("h", (2.0,)), ("z", ())],
        ),
        # arc, negative offsets
        (
            '<path d="M7,5 a3,1 0,0,0 0,-3 a3,3 0 0 1 -4,2"/>',
            [
                ("M", (7.0, 5.0)),
                ("a", (3.0, 1.0, 0.0, 0.0, 0.0, 0.0, -3.0)),
                ("a", (3.0, 3.0, 0.0, 0.0, 1.0, -4.0, 2.0)),
            ],
        ),
        # minimalist numbers, who needs spaces or commas
        (
            '<path d="m-1-1 0.5-.5-.5-.3.1.2.2.51.52.711"/>',
            [
                ("m", (-1.0, -1.0)),
                ("l", (0.5, -0.5)),
                ("l", (-0.5, -0.3)),
                ("l", (0.1, 0.2)),
                ("l", (0.2, 0.51)),
                ("l", (0.52, 0.711)),
            ],
        ),
    ],
)
def test_iter(shape, expected_cmds):
    svg_path = SVG.fromstring(svg_string(shape)).shapes_to_paths().shapes()[0]
    actual_cmds = [t for t in svg_path]
    print(f"A: {actual_cmds}")
    print(f"E: {expected_cmds}")
    assert actual_cmds == expected_cmds


@pytest.mark.parametrize(
    "actual, expected_result",
    [
        ("clip-rect.svg", "clip-rect-clipped.svg"),
        ("clip-ellipse.svg", "clip-ellipse-clipped.svg"),
        ("clip-curves.svg", "clip-curves-clipped.svg"),
        ("clip-multirect.svg", "clip-multirect-clipped.svg"),
        ("clip-groups.svg", "clip-groups-clipped.svg"),
        ("clip-use.svg", "clip-use-clipped.svg"),
    ],
)
def test_apply_clip_path(actual, expected_result):
    _test(actual, expected_result, lambda svg: svg.apply_clip_paths(inplace=True))


@pytest.mark.parametrize(
    "actual, expected_result", [("use-ellipse.svg", "use-ellipse-resolved.svg")]
)
def test_resolve_use(actual, expected_result):
    _test(actual, expected_result, lambda svg: svg.resolve_use(inplace=True))


@pytest.mark.parametrize(
    "actual, expected_result", [("ungroup-before.svg", "ungroup-after.svg")]
)
def test_ungroup(actual, expected_result):
    _test(actual, expected_result, lambda svg: svg.ungroup(inplace=True))


@pytest.mark.parametrize(
    "actual, expected_result",
    [
        ("stroke-simplepath-before.svg", "stroke-simplepath-after.svg"),
        ("stroke-capjoinmiterlimit-before.svg", "stroke-capjoinmiterlimit-after.svg"),
    ],
)
def test_strokes_to_paths(actual, expected_result):
    _test(actual, expected_result, lambda svg: svg.strokes_to_paths(inplace=True))


@pytest.mark.parametrize(
    "actual, expected_result", [("rotated-rect.svg", "rotated-rect-after.svg")]
)
def test_transform(actual, expected_result):
    _test(actual, expected_result, lambda svg: svg.apply_transforms(inplace=True))


@pytest.mark.parametrize(
    "actual, expected_result",
    [
        ("ungroup-before.svg", "ungroup-nano.svg"),
        ("group-stroke-before.svg", "group-stroke-nano.svg"),
        ("arcs-before.svg", "arcs-nano.svg"),
        ("invisible-before.svg", "invisible-nano.svg"),
    ],
)
def test_topicosvg(actual, expected_result):
    _test(actual, expected_result, lambda svg: svg.topicosvg())


@pytest.mark.parametrize(
    "actual, expected_result", [("invisible-before.svg", "invisible-after.svg")]
)
def test_remove_unpainted_shapes(actual, expected_result):
    _test(actual, expected_result, lambda svg: svg.remove_unpainted_shapes())


@pytest.mark.parametrize(
    "svg_file, expected_violations",
    [
        ("good-defs-0.svg", ()),
        (
            "bad-defs-0.svg",
            (
                "BadElement: /svg[0]/defs[1]",
                "BadElement: /svg[0]/donkey[2]",
                "BadElement: /svg[0]/defs[1]/path[0]",
            ),
        ),
        ("bad-defs-1.svg", ("BadElement: /svg[0]/path[0]",)),
    ],
)
def test_checkpicosvg(svg_file, expected_violations):
    nano_violations = load_test_svg(svg_file).checkpicosvg()
    assert expected_violations == nano_violations


@pytest.mark.parametrize(
    "svg_string, expected_result",
    [
        ('<svg version="1.1" xmlns="http://www.w3.org/2000/svg"/>', None),
        (
            '<svg version="1.1" xmlns="http://www.w3.org/2000/svg" viewBox="7 7 12 12"/>',
            (7, 7, 12, 12),
        ),
    ],
)
def test_viewbox(svg_string, expected_result):
    assert SVG.fromstring(svg_string).view_box() == expected_result


@pytest.mark.parametrize(
    "svg_string, names, expected_result",
    [
        # No change
        (
            '<svg xmlns="http://www.w3.org/2000/svg" version="1.1"/>',
            ("viewBox", "width", "height"),
            '<svg xmlns="http://www.w3.org/2000/svg" version="1.1"/>',
        ),
        # Drop viewBox, width, height
        (
            '<svg xmlns="http://www.w3.org/2000/svg" version="1.1" viewBox="7 7 12 12" height="7" width="11"/>',
            ("viewBox", "width", "height"),
            '<svg xmlns="http://www.w3.org/2000/svg" version="1.1"/>',
        ),
        # Drop width, height
        (
            '<svg xmlns="http://www.w3.org/2000/svg" version="1.1" viewBox="7 7 12 12" height="7" width="11"/>',
            ("width", "height"),
            '<svg xmlns="http://www.w3.org/2000/svg" version="1.1" viewBox="7 7 12 12"/>',
        ),
    ],
)
def test_remove_attributes(svg_string, names, expected_result):
    assert (
        SVG.fromstring(svg_string).remove_attributes(names).tostring()
<<<<<<< HEAD
    ) == expected_result
=======
    ) == expected_result


# https://github.com/rsheeter/picosvg/issues/1
@pytest.mark.parametrize(
    "svg_string, expected_result",
    [
        (
            '<svg version="1.1" xmlns="http://www.w3.org/2000/svg" viewBox="7 7 12 12"/>',
            0.012,
        ),
        (
            '<svg version="1.1" xmlns="http://www.w3.org/2000/svg" viewBox="0 0 128 128"/>',
            0.128,
        ),
    ],
)
def test_tolerance(svg_string, expected_result):
    assert round(SVG.fromstring(svg_string).tolerance, 4) == expected_result
>>>>>>> 788e653f
<|MERGE_RESOLUTION|>--- conflicted
+++ resolved
@@ -303,26 +303,4 @@
 def test_remove_attributes(svg_string, names, expected_result):
     assert (
         SVG.fromstring(svg_string).remove_attributes(names).tostring()
-<<<<<<< HEAD
-    ) == expected_result
-=======
-    ) == expected_result
-
-
-# https://github.com/rsheeter/picosvg/issues/1
-@pytest.mark.parametrize(
-    "svg_string, expected_result",
-    [
-        (
-            '<svg version="1.1" xmlns="http://www.w3.org/2000/svg" viewBox="7 7 12 12"/>',
-            0.012,
-        ),
-        (
-            '<svg version="1.1" xmlns="http://www.w3.org/2000/svg" viewBox="0 0 128 128"/>',
-            0.128,
-        ),
-    ],
-)
-def test_tolerance(svg_string, expected_result):
-    assert round(SVG.fromstring(svg_string).tolerance, 4) == expected_result
->>>>>>> 788e653f
+    ) == expected_result