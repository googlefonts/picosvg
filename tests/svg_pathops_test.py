--- conflicted
+++ resolved
@@ -67,11 +67,7 @@
     assert tuple(rounded_segments) == expected_segments
     assert (
         SVGPath.from_commands(svg_pathops.svg_commands(skia_path))
-<<<<<<< HEAD
-        .round_floats(3, inplace=True)
-=======
         .round_floats(4, inplace=True)
->>>>>>> 6da198d3
         .d
         == expected_path
     )
